// SPDX-FileCopyrightText: Copyright (c) 2023, CIQ, Inc. All rights reserved
// SPDX-License-Identifier: Apache-2.0

package static

import (
	"context"

	"go.ciq.dev/beskar/internal/plugins/static/pkg/staticrepository"

	"github.com/RussellLuo/kun/pkg/werror"
	"github.com/RussellLuo/kun/pkg/werror/gcode"
	apiv1 "go.ciq.dev/beskar/pkg/plugins/static/api/v1"
)

func checkRepository(repository string) error {
	if !apiv1.RepositoryMatch(repository) {
		return werror.Wrapf(gcode.ErrInvalidArgument, "invalid repository name, must match expression %q", apiv1.RepositoryRegex)
	}
	return nil
}

<<<<<<< HEAD
func (p *Plugin) getHandlerForRepository(ctx context.Context, repository string) (*staticrepository.Handler, error) {
	h, ok := p.repositoryManager.Get(ctx, repository).(*staticrepository.Handler)
	if !ok {
		return nil, werror.Wrapf(gcode.ErrNotFound, "repository %q does not exist in the required form", repository)
	}

	return h, nil
}

func (p *Plugin) DeleteRepository(ctx context.Context, repository string) (err error) {
	if err := checkRepository(repository); err != nil {
		return err
	}
	h, err := p.getHandlerForRepository(ctx, repository)
	if err != nil {
		return err
	}

	return h.DeleteRepository(ctx)
=======
func (p *Plugin) DeleteRepository(ctx context.Context, repository string, deleteFiles bool) (err error) {
	if err := checkRepository(repository); err != nil {
		return err
	}
	return p.repositoryManager.Get(ctx, repository).DeleteRepository(ctx, deleteFiles)
>>>>>>> 1ba15571
}

func (p *Plugin) ListRepositoryLogs(ctx context.Context, repository string, page *apiv1.Page) (logs []apiv1.RepositoryLog, err error) {
	if err := checkRepository(repository); err != nil {
		return nil, err
	}
	h, err := p.getHandlerForRepository(ctx, repository)
	if err != nil {
		return nil, err
	}

	return h.ListRepositoryLogs(ctx, page)
}

func (p *Plugin) RemoveRepositoryFile(ctx context.Context, repository string, tag string) (err error) {
	if err := checkRepository(repository); err != nil {
		return err
	}
	h, err := p.getHandlerForRepository(ctx, repository)
	if err != nil {
		return err
	}

	return h.RemoveRepositoryFile(ctx, tag)
}

func (p *Plugin) GetRepositoryFileByTag(ctx context.Context, repository string, tag string) (repositoryFile *apiv1.RepositoryFile, err error) {
	if err := checkRepository(repository); err != nil {
		return nil, err
	}
	h, err := p.getHandlerForRepository(ctx, repository)
	if err != nil {
		return nil, err
	}

	return h.GetRepositoryFileByTag(ctx, tag)
}

func (p *Plugin) GetRepositoryFileByName(ctx context.Context, repository string, name string) (repositoryFile *apiv1.RepositoryFile, err error) {
	if err := checkRepository(repository); err != nil {
		return nil, err
	}
	h, err := p.getHandlerForRepository(ctx, repository)
	if err != nil {
		return nil, err
	}

	return h.GetRepositoryFileByName(ctx, name)
}

func (p *Plugin) ListRepositoryFiles(ctx context.Context, repository string, page *apiv1.Page) (repositoryFiles []*apiv1.RepositoryFile, err error) {
	if err := checkRepository(repository); err != nil {
		return nil, err
	}
	h, err := p.getHandlerForRepository(ctx, repository)
	if err != nil {
		return nil, err
	}

	return h.ListRepositoryFiles(ctx, page)
}<|MERGE_RESOLUTION|>--- conflicted
+++ resolved
@@ -20,7 +20,6 @@
 	return nil
 }
 
-<<<<<<< HEAD
 func (p *Plugin) getHandlerForRepository(ctx context.Context, repository string) (*staticrepository.Handler, error) {
 	h, ok := p.repositoryManager.Get(ctx, repository).(*staticrepository.Handler)
 	if !ok {
@@ -30,7 +29,7 @@
 	return h, nil
 }
 
-func (p *Plugin) DeleteRepository(ctx context.Context, repository string) (err error) {
+func (p *Plugin) DeleteRepository(ctx context.Context, repository string, deleteFiles bool) (err error) {
 	if err := checkRepository(repository); err != nil {
 		return err
 	}
@@ -39,14 +38,7 @@
 		return err
 	}
 
-	return h.DeleteRepository(ctx)
-=======
-func (p *Plugin) DeleteRepository(ctx context.Context, repository string, deleteFiles bool) (err error) {
-	if err := checkRepository(repository); err != nil {
-		return err
-	}
-	return p.repositoryManager.Get(ctx, repository).DeleteRepository(ctx, deleteFiles)
->>>>>>> 1ba15571
+	return h.DeleteRepository(ctx, deleteFiles)
 }
 
 func (p *Plugin) ListRepositoryLogs(ctx context.Context, repository string, page *apiv1.Page) (logs []apiv1.RepositoryLog, err error) {
