--- conflicted
+++ resolved
@@ -45,10 +45,7 @@
 	if err := checkRepository(repository); err != nil {
 		return err
 	}
-<<<<<<< HEAD
-=======
 
->>>>>>> d4db914b
 	h, err := p.getHandlerForRepository(ctx, repository)
 	if err != nil {
 		return err
