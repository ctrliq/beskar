--- conflicted
+++ resolved
@@ -5,37 +5,24 @@
 
 import (
 	"time"
-<<<<<<< HEAD
-=======
-
-	"google.golang.org/protobuf/types/known/durationpb"
->>>>>>> 0556e43d
 )
 
 const (
 	DefaultSyncTimeout        = time.Hour
-	DefaultSyncMaxWorkerCount = 10
+	DefaultSyncMaxWorkerCount = 100
 )
 
 type SyncConfig struct {
-	Timeout        *durationpb.Duration `yaml:"timeout"`
-	MaxWorkerCount int                  `yaml:"max_worker_count"`
+	Timeout        time.Duration `yaml:"timeout"`
+	MaxWorkerCount int           `yaml:"max_worker_count"`
 }
 
 func (sc *SyncConfig) GetTimeout() time.Duration {
-<<<<<<< HEAD
 	if sc.Timeout <= 0 {
-=======
-	if sc.Timeout == nil {
 		return DefaultSyncTimeout
 	}
 
-	if !sc.Timeout.IsValid() || sc.Timeout.GetSeconds() <= 0 {
->>>>>>> 0556e43d
-		return DefaultSyncTimeout
-	}
-
-	return sc.Timeout.AsDuration()
+	return sc.Timeout
 }
 
 func (sc *SyncConfig) GetMaxWorkerCount() int {
