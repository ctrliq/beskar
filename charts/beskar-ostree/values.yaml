# Default values for beskar-ostree.
# This is a YAML-formatted file.
# Declare variables to be passed into your templates.

replicaCount: 1

image:
  repository: ghcr.io/ctrliq/beskar-ostree
  # Overrides the image tag whose default is the chart appVersion.
  tag: 0.0.1
  pullPolicy: IfNotPresent

imagePullSecrets: []
nameOverride: ""
fullnameOverride: ""

serviceAccount:
  # Annotations to add to the service account
  annotations: {}
  # The name of the service account to use.
  # If not set and create is true, a name is generated using the fullname template
  name: ""

podAnnotations: {}

podSecurityContext:
  runAsUser: 1000
  fsGroup: 1000

securityContext: {}
  # capabilities:
  #   drop:
  #   - ALL
  # readOnlyRootFilesystem: true
  # runAsNonRoot: true
  # runAsUser: 1000

service:
  # sessionAffinity: None
  # sessionAffinityConfig: {}
  type: ClusterIP
  port: 5200
  annotations: {}

gossip:
  # sessionAffinity: None
  # sessionAffinityConfig: {}
  port: 5201
  annotations: {}

resources: {}
  # We usually recommend not to specify default resources and to leave this as a conscious
  # choice for the user. This also increases chances charts run on environments with little
  # resources, such as Minikube. If you do want to specify resources, uncomment the following
  # lines, adjust them as necessary, and remove the curly braces after 'resources:'.
  # limits:
  #   cpu: 100m
  #   memory: 128Mi
  # requests:
  #   cpu: 100m
  #   memory: 128Mi

autoscaling:
  enabled: false
  minReplicas: 1
  maxReplicas: 100
  targetCPUUtilizationPercentage: 80
  # targetMemoryUtilizationPercentage: 80

nodeSelector: {}

tolerations: []

affinity: {}

extraVolumeMounts: []

extraVolumes: []

extraEnvVars: []

persistence:
  accessMode: 'ReadWriteOnce'
  enabled: false
  size: 10Gi
  # storageClass: '-'

secrets:
  registry:
    username: beskar
    password: beskar

  s3:
    accessKey: ""
    secretKey: ""

  gcs:
    keyfile: ""

  azure:
    accountName: ""
    # base64_encoded_account_key
    accountKey: ""

configData:
  version: "1.0"
  addr: :5200
  profiling: false
  datadir: /tmp/beskar-ostree

  log:
    level: debug
    format: json

  gossip:
    addr: :5201

  storage:
    driver: filesystem
    prefix: ""
    s3:
      endpoint: 127.0.0.1:9100
      bucket: beskar-ostree
      region: us-east-1
    filesystem:
      directory: /tmp/beskar-ostree
    gcs:
      bucket: beskar-ostree
    azure:
      container: beskar-ostree

  sync:
    timeout: 3600s # 1 hour
<<<<<<< HEAD
    max_worker_count: 100
=======
    max_worker_count: 10
>>>>>>> 0556e43d
<|MERGE_RESOLUTION|>--- conflicted
+++ resolved
@@ -131,8 +131,4 @@
 
   sync:
     timeout: 3600s # 1 hour
-<<<<<<< HEAD
-    max_worker_count: 100
-=======
-    max_worker_count: 10
->>>>>>> 0556e43d
+    max_worker_count: 100